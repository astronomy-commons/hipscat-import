--- conflicted
+++ resolved
@@ -95,10 +95,9 @@
 
 
 @pytest.fixture
-<<<<<<< HEAD
 def resume_dir(test_data_dir):
     return os.path.join(test_data_dir, "resume")
-=======
+
 def assert_text_file_matches():
     def assert_text_file_matches(expected_lines, file_name):
         """Convenience method to read a text file and compare the contents, line for line.
@@ -160,5 +159,4 @@
 
         npt.assert_array_equal(ids, expected_ids)
 
-    return assert_parquet_file_ids
->>>>>>> babe71f3
+    return assert_parquet_file_ids