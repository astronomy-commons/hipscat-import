--- conflicted
+++ resolved
@@ -23,8 +23,7 @@
 
     assert args.catalog.catalog_info.ra_column == "source_ra"
 
-<<<<<<< HEAD
-    mc.generate_margin_cache_with_client(dask_client, args)
+    mc.generate_margin_cache(args, dask_client)
 
     print(args.catalog.partition_info.get_healpix_pixels())
 
@@ -38,12 +37,6 @@
     data = pd.read_parquet(test_file)
 
     assert len(data) == 4
-=======
-    mc.generate_margin_cache(args, dask_client)
-    # TODO: add more verification of output to this test once the
-    # reduce phase is implemented.
->>>>>>> 328b9fcb
-
 
 def test_partition_margin_pixel_pairs(small_sky_source_catalog, tmp_path):
     args = MarginCacheArguments(
