"""test stuff."""

import os

import numpy as np
import pyarrow as pa
import pyarrow.parquet as pq
import pytest
from hipscat.catalog.dataset.dataset import Dataset

import hipscat_import.index.run_index as runner
from hipscat_import.index.arguments import IndexArguments


def test_empty_args():
    """Runner should fail with empty arguments"""
    with pytest.raises(TypeError, match="IndexArguments"):
        runner.run(None)


def test_bad_args():
    """Runner should fail with mis-typed arguments"""
    args = {"output_artifact_name": "bad_arg_type"}
    with pytest.raises(TypeError, match="IndexArguments"):
        runner.run(args)


@pytest.mark.dask
def test_run_index(
    small_sky_object_catalog,
    tmp_path,
):
    """Test appropriate metadata is written"""

    args = IndexArguments(
        input_catalog_path=small_sky_object_catalog,
        indexing_column="id",
        output_path=tmp_path,
        output_artifact_name="small_sky_object_index",
        overwrite=True,
        progress_bar=False,
    )
    runner.run(args)

    # Check that the catalog metadata file exists
    catalog = Dataset.read_from_hipscat(args.catalog_path)
    assert catalog.on_disk
    assert catalog.catalog_path == args.catalog_path

    basic_index_parquet_schema = pa.schema(
        [
            pa.field("_hipscat_index", pa.uint64()),
            pa.field("Norder", pa.uint8()),
            pa.field("Dir", pa.uint64()),
            pa.field("Npix", pa.uint64()),
            pa.field("id", pa.int64()),
        ]
    )

    outfile = os.path.join(args.catalog_path, "index", "part.0.parquet")
    schema = pq.read_metadata(outfile).schema.to_arrow_schema()
    assert schema.equals(basic_index_parquet_schema, check_metadata=False)

    schema = pq.read_metadata(os.path.join(args.catalog_path, "_metadata")).schema.to_arrow_schema()
    assert schema.equals(basic_index_parquet_schema, check_metadata=False)

    schema = pq.read_metadata(os.path.join(args.catalog_path, "_common_metadata")).schema.to_arrow_schema()
    assert schema.equals(basic_index_parquet_schema, check_metadata=False)


@pytest.mark.dask
def test_run_index_on_source(
    small_sky_source_catalog,
    tmp_path,
):
    """Test appropriate metadata is written, when primary catalog covers multiple pixels."""

    args = IndexArguments(
        input_catalog_path=small_sky_source_catalog,
        indexing_column="source_id",
        output_path=tmp_path,
        output_artifact_name="small_sky_source_id_index",
        overwrite=True,
        progress_bar=False,
    )
    runner.run(args)

    # Check that the catalog metadata file exists
    catalog = Dataset.read_from_hipscat(args.catalog_path)
    assert catalog.on_disk
    assert catalog.catalog_path == args.catalog_path

    basic_index_parquet_schema = pa.schema(
        [
            pa.field("_hipscat_index", pa.uint64()),
            pa.field("Norder", pa.uint8()),
            pa.field("Dir", pa.uint64()),
            pa.field("Npix", pa.uint64()),
            pa.field("source_id", pa.int64()),
        ]
    )

    outfile = os.path.join(args.catalog_path, "index", "part.0.parquet")
    schema = pq.read_metadata(outfile).schema.to_arrow_schema()
    assert schema.equals(basic_index_parquet_schema, check_metadata=False)

    schema = pq.read_metadata(os.path.join(args.catalog_path, "_metadata")).schema.to_arrow_schema()
    assert schema.equals(basic_index_parquet_schema, check_metadata=False)

    schema = pq.read_metadata(os.path.join(args.catalog_path, "_common_metadata")).schema.to_arrow_schema()
    assert schema.equals(basic_index_parquet_schema, check_metadata=False)


@pytest.mark.dask
def test_run_index_on_source_object_id(
    small_sky_source_catalog,
<<<<<<< HEAD
=======
    dask_client,  # pylint: disable=unused-argument
>>>>>>> 862ea031
    tmp_path,
    assert_parquet_file_index,
):
    """Test appropriate metadata is written."""

    args = IndexArguments(
        input_catalog_path=small_sky_source_catalog,
        indexing_column="object_id",
        output_path=tmp_path,
        output_artifact_name="small_sky_source_object_id_index",
        overwrite=True,
        include_hipscat_index=False,
        progress_bar=False,
    )
    runner.run(args)

    # Check that the catalog metadata file exists
    catalog = Dataset.read_from_hipscat(args.catalog_path)
    assert catalog.on_disk
    assert catalog.catalog_path == args.catalog_path

    basic_index_parquet_schema = pa.schema(
        [
            pa.field("Norder", pa.uint8()),
            pa.field("Dir", pa.uint64()),
            pa.field("Npix", pa.uint64()),
            pa.field("object_id", pa.int64()),
        ]
    )

    outfile = os.path.join(args.catalog_path, "index", "part.0.parquet")
    schema = pq.read_metadata(outfile).schema.to_arrow_schema()
    assert schema.equals(basic_index_parquet_schema, check_metadata=False)

    id_range = np.arange(700, 831)
    ## Some of the objects have sources that span two source partitions.
    doubled_up = [706, 707, 716, 726, 730, 736, 740, 779, 780, 784, 787, 789, 790, 792, 797, 818, 820]
    doubled_up.extend(id_range)

    assert_parquet_file_index(outfile, doubled_up)

    schema = pq.read_metadata(os.path.join(args.catalog_path, "_metadata")).schema.to_arrow_schema()
    assert schema.equals(basic_index_parquet_schema, check_metadata=False)

    schema = pq.read_metadata(os.path.join(args.catalog_path, "_common_metadata")).schema.to_arrow_schema()
    assert schema.equals(basic_index_parquet_schema, check_metadata=False)<|MERGE_RESOLUTION|>--- conflicted
+++ resolved
@@ -114,10 +114,7 @@
 @pytest.mark.dask
 def test_run_index_on_source_object_id(
     small_sky_source_catalog,
-<<<<<<< HEAD
-=======
     dask_client,  # pylint: disable=unused-argument
->>>>>>> 862ea031
     tmp_path,
     assert_parquet_file_index,
 ):
