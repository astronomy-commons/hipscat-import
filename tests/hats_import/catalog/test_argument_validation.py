"""Tests of argument validation"""

import pytest

from hats_import.catalog.arguments import ImportArguments, check_healpix_order_range

# pylint: disable=protected-access


def test_none():
    """No arguments provided. Should error for required args."""
    with pytest.raises(ValueError):
        ImportArguments()


def test_empty_required(small_sky_parts_dir, tmp_path):
    """*Most* required arguments are provided."""
    ## File reader is missing
    with pytest.raises(ValueError, match="file_reader"):
        ImportArguments(
            output_artifact_name="catalog",
            file_reader=None,
            input_path=small_sky_parts_dir,
            output_path=tmp_path,
        )
    ## Input path is missing
    with pytest.raises(ValueError, match="input_file"):
        ImportArguments(
            output_artifact_name="catalog",
            file_reader="csv",
            input_path="",
            output_path=tmp_path,
        )

    with pytest.raises(ValueError, match="input_file_list is required"):
        ImportArguments(
            output_artifact_name="catalog",
            file_reader="csv",
            input_file_list=None,
            output_path=tmp_path,
        )

    with pytest.raises(ValueError, match="input_file_list is empty"):
        ImportArguments(
            output_artifact_name="catalog",
            file_reader="csv",
            input_file_list=[],
            output_path=tmp_path,
        )


def test_invalid_paths(blank_data_dir, tmp_path):
    """Required arguments are provided, but paths aren't found."""
    ## Prove that it works with required args
    ImportArguments(
        output_artifact_name="catalog",
        input_path=blank_data_dir,
        file_reader="csv",
        output_path=tmp_path,
        progress_bar=False,
    )

    ## Bad input path
    with pytest.raises(FileNotFoundError):
        ImportArguments(
            output_artifact_name="catalog",
            input_path="path",
            file_reader="csv",
            output_path=tmp_path,
        )

    # Too many paths!
    with pytest.raises(ValueError, match="exactly one of"):
        ImportArguments(
            output_artifact_name="catalog",
            input_path=blank_data_dir,
            input_file_list=[blank_data_dir],
            file_reader="csv",
            output_path=tmp_path,
            progress_bar=False,
        )


def test_missing_paths(tmp_path):
    ## Input path has no files
    with pytest.raises(FileNotFoundError):
        ImportArguments(
            output_artifact_name="catalog",
            file_reader="csv",
            input_path=tmp_path,
            output_path=tmp_path,
        )


def test_good_paths(blank_data_dir, blank_data_file, tmp_path):
    """Required arguments are provided, and paths are found."""
    tmp_path_str = str(tmp_path)
    args = ImportArguments(
        output_artifact_name="catalog",
        input_path=blank_data_dir,
        file_reader="csv",
        output_path=tmp_path_str,
        tmp_dir=tmp_path_str,
        progress_bar=False,
    )
    assert args.input_path == blank_data_dir
    assert len(args.input_paths) == 1
    assert str(blank_data_file) in str(args.input_paths[0])


def test_multiple_files_in_path(small_sky_parts_dir, tmp_path):
    """Required arguments are provided, and paths are found."""
    args = ImportArguments(
        output_artifact_name="catalog",
        input_path=small_sky_parts_dir,
        file_reader="csv",
        output_path=tmp_path,
        progress_bar=False,
    )
    assert args.input_path == small_sky_parts_dir
    assert len(args.input_paths) == 6


def test_single_debug_file(formats_headers_csv, tmp_path):
    """Required arguments are provided, and paths are found."""
    args = ImportArguments(
        output_artifact_name="catalog",
        input_file_list=[formats_headers_csv],
        file_reader="csv",
        output_path=tmp_path,
        progress_bar=False,
    )
    assert len(args.input_paths) == 1
    assert args.input_paths[0] == formats_headers_csv


def test_healpix_args(blank_data_dir, tmp_path):
    """Test errors for healpix partitioning arguments"""
    with pytest.raises(ValueError, match="highest_healpix_order"):
        ImportArguments(
            output_artifact_name="catalog",
            input_path=blank_data_dir,
            file_reader="csv",
            output_path=tmp_path,
            highest_healpix_order=30,
        )
    with pytest.raises(ValueError, match="pixel_threshold"):
        ImportArguments(
            output_artifact_name="catalog",
            input_path=blank_data_dir,
            file_reader="csv",
            output_path=tmp_path,
            pixel_threshold=3,
        )
    with pytest.raises(ValueError, match="constant_healpix_order"):
        ImportArguments(
            output_artifact_name="catalog",
            input_path=blank_data_dir,
            file_reader="csv",
            output_path=tmp_path,
            constant_healpix_order=30,
        )


def test_catalog_type(blank_data_dir, tmp_path):
    """Test errors for catalog types."""
    with pytest.raises(ValueError, match="catalog_type"):
        ImportArguments(
            output_artifact_name="catalog",
            catalog_type=None,
            input_path=blank_data_dir,
            file_reader="csv",
            output_path=tmp_path,
        )

    with pytest.raises(ValueError, match="catalog_type"):
        ImportArguments(
            output_artifact_name="catalog",
            catalog_type="association",
            input_path=blank_data_dir,
            file_reader="csv",
            output_path=tmp_path,
        )


def test_use_healpix_29(blank_data_dir, tmp_path):
    with pytest.raises(ValueError, match="no sort columns should be added"):
        ImportArguments(
            output_artifact_name="catalog",
            input_path=blank_data_dir,
            file_reader="csv",
            output_path=tmp_path,
            use_healpix_29=True,
            sort_columns="foo",
        )
    ImportArguments(
        output_artifact_name="catalog",
        input_path=blank_data_dir,
        file_reader="csv",
        output_path=tmp_path,
        use_healpix_29=True,
        sort_columns="",  # empty string is ok
    )


def test_to_table_properties(blank_data_dir, tmp_path):
    """Verify creation of catalog parameters for catalog to be created."""
    args = ImportArguments(
        output_artifact_name="catalog",
        input_path=blank_data_dir,
        file_reader="csv",
        output_path=tmp_path,
        tmp_dir=tmp_path,
        progress_bar=False,
        addl_hats_properties={"hats_cols_default": "id, mjd", "obs_regime": "Optical"},
    )
<<<<<<< HEAD
    catalog_info = args.to_table_properties(total_rows=10, highest_order=4, moc_sky_fraction=22 / 7)
    assert catalog_info.catalog_name == "catalog"
    assert catalog_info.total_rows == 10
    assert catalog_info.default_columns == ["id", "mjd"]
    assert catalog_info.__pydantic_extra__["obs_regime"] == "Optical"
=======
    catalog_info = args.to_table_properties(total_rows=10)
    assert catalog_info.catalog_name == "catalog"
    assert catalog_info.total_rows == 10


@pytest.mark.skip("provenance")
def test_provenance_info(blank_data_dir, tmp_path):
    """Verify that provenance info includes catalog-specific fields."""
    args = ImportArguments(
        output_artifact_name="catalog",
        input_path=blank_data_dir,
        file_reader="csv",
        output_path=tmp_path,
        tmp_dir=tmp_path,
        progress_bar=False,
    )

    runtime_args = args.provenance_info()["runtime_args"]
    assert "epoch" in runtime_args


@pytest.mark.skip("provenance")
def test_write_provenance_info(formats_dir, tmp_path):
    """Verify that provenance info can be written to JSON file."""
    input_file = formats_dir / "gaia_minimum.csv"
    schema_file = formats_dir / "gaia_minimum_schema.parquet"

    args = ImportArguments(
        output_artifact_name="gaia_minimum",
        input_file_list=[input_file],
        file_reader=CsvReader(
            comment="#",
            header=None,
            schema_file=schema_file,
        ),
        ra_column="ra",
        dec_column="dec",
        sort_columns="solution_id",
        use_schema_file=schema_file,
        output_path=tmp_path,
        dask_tmp=tmp_path,
        highest_healpix_order=2,
        pixel_threshold=3_000,
        progress_bar=False,
    )

    write_metadata.write_provenance_info(
        catalog_base_dir=args.catalog_path,
        dataset_info=args.to_catalog_info(0),
        tool_args=args.provenance_info(),
    )
>>>>>>> 70233c51


def test_check_healpix_order_range():
    """Test method check_healpix_order_range"""
    check_healpix_order_range(5, "order_field")
    check_healpix_order_range(5, "order_field", lower_bound=0, upper_bound=19)

    with pytest.raises(ValueError, match="positive"):
        check_healpix_order_range(5, "order_field", lower_bound=-1)

    with pytest.raises(ValueError, match="19"):
        check_healpix_order_range(5, "order_field", upper_bound=20)

    with pytest.raises(ValueError, match="order_field"):
        check_healpix_order_range(-1, "order_field")
    with pytest.raises(ValueError, match="order_field"):
        check_healpix_order_range(30, "order_field")

    with pytest.raises(TypeError, match="not supported"):
        check_healpix_order_range("two", "order_field")
    with pytest.raises(TypeError, match="not supported"):
        check_healpix_order_range(5, "order_field", upper_bound="ten")<|MERGE_RESOLUTION|>--- conflicted
+++ resolved
@@ -214,67 +214,13 @@
         progress_bar=False,
         addl_hats_properties={"hats_cols_default": "id, mjd", "obs_regime": "Optical"},
     )
-<<<<<<< HEAD
     catalog_info = args.to_table_properties(total_rows=10, highest_order=4, moc_sky_fraction=22 / 7)
     assert catalog_info.catalog_name == "catalog"
     assert catalog_info.total_rows == 10
     assert catalog_info.default_columns == ["id", "mjd"]
     assert catalog_info.__pydantic_extra__["obs_regime"] == "Optical"
-=======
-    catalog_info = args.to_table_properties(total_rows=10)
-    assert catalog_info.catalog_name == "catalog"
-    assert catalog_info.total_rows == 10
-
-
-@pytest.mark.skip("provenance")
-def test_provenance_info(blank_data_dir, tmp_path):
-    """Verify that provenance info includes catalog-specific fields."""
-    args = ImportArguments(
-        output_artifact_name="catalog",
-        input_path=blank_data_dir,
-        file_reader="csv",
-        output_path=tmp_path,
-        tmp_dir=tmp_path,
-        progress_bar=False,
-    )
-
-    runtime_args = args.provenance_info()["runtime_args"]
-    assert "epoch" in runtime_args
-
-
-@pytest.mark.skip("provenance")
-def test_write_provenance_info(formats_dir, tmp_path):
-    """Verify that provenance info can be written to JSON file."""
-    input_file = formats_dir / "gaia_minimum.csv"
-    schema_file = formats_dir / "gaia_minimum_schema.parquet"
-
-    args = ImportArguments(
-        output_artifact_name="gaia_minimum",
-        input_file_list=[input_file],
-        file_reader=CsvReader(
-            comment="#",
-            header=None,
-            schema_file=schema_file,
-        ),
-        ra_column="ra",
-        dec_column="dec",
-        sort_columns="solution_id",
-        use_schema_file=schema_file,
-        output_path=tmp_path,
-        dask_tmp=tmp_path,
-        highest_healpix_order=2,
-        pixel_threshold=3_000,
-        progress_bar=False,
-    )
-
-    write_metadata.write_provenance_info(
-        catalog_base_dir=args.catalog_path,
-        dataset_info=args.to_catalog_info(0),
-        tool_args=args.provenance_info(),
-    )
->>>>>>> 70233c51
-
-
+
+    
 def test_check_healpix_order_range():
     """Test method check_healpix_order_range"""
     check_healpix_order_range(5, "order_field")
