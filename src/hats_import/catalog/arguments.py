--- conflicted
+++ resolved
@@ -128,11 +128,7 @@
         # Basic checks complete - make more checks and create directories where necessary
         self.input_paths = find_input_paths(self.input_path, "**/*.*", self.input_file_list)
 
-<<<<<<< HEAD
-    def to_table_properties(self, total_rows) -> TableProperties:
-=======
     def to_table_properties(self, total_rows: int) -> TableProperties:
->>>>>>> 47c348f1
         """Catalog-type-specific dataset info."""
         info = {
             "catalog_name": self.output_artifact_name,
