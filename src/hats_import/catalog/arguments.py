"""Utility to hold all arguments required throughout partitioning"""

from __future__ import annotations

from dataclasses import dataclass, field
from pathlib import Path
from typing import List

from hats.catalog import TableProperties
from hats.pixel_math import hipscat_id
from upath import UPath

from hats_import.catalog.file_readers import InputReader, get_file_reader
from hats_import.runtime_arguments import RuntimeArguments, find_input_paths

# pylint: disable=too-many-locals,too-many-arguments,too-many-instance-attributes,too-many-branches,too-few-public-methods


@dataclass
class ImportArguments(RuntimeArguments):
    """Container class for holding partitioning arguments"""

    catalog_type: str = "object"
    """level of catalog data, object (things in the sky) or source (detections)"""
    input_path: str | Path | UPath | None = None
    """path to search for the input data"""
    input_file_list: List[str | Path | UPath] = field(default_factory=list)
    """can be used instead of input_path to import only specified files"""
    input_paths: List[str | Path | UPath] = field(default_factory=list)
    """resolved list of all files that will be used in the importer"""

    ra_column: str = "ra"
    """column for right ascension"""
    dec_column: str = "dec"
    """column for declination"""
    use_healpix_29: bool = False
    """use an existing healpix-based hats spatial index as the position, instead of ra/dec"""
    sort_columns: str | None = None
    """column for survey identifier, or other sortable column. if sorting by multiple columns,
    they should be comma-separated. if `add_healpix_29=True`, this sorting will be used to
    resolve the counter within the same higher-order pixel space"""
    add_healpix_29: bool = True
    """add the healpix-based hats spatial index field alongside the data"""
    use_schema_file: str | Path | UPath | None = None
    """path to a parquet file with schema metadata. this will be used for column
    metadata when writing the files, if specified"""
    expected_total_rows: int = 0
    """number of expected rows found in the dataset. if non-zero, and we find we have 
    a different number of rows, the pipeline will exit."""
    constant_healpix_order: int = -1
    """healpix order to use when mapping. if this is
    a positive number, this will be the order of all final pixels and we
    will not combine pixels according to the threshold"""
    lowest_healpix_order: int = 0
    """when determining bins for the final partitioning, the lowest possible healpix order 
    for resulting pixels. setting this higher than 0 will prevent creating
    partitions with a large area on the sky."""
    highest_healpix_order: int = 10
    """healpix order to use when mapping. this will
    not necessarily be the order used in the final catalog, as we may combine
    pixels that don't meed the threshold"""
    pixel_threshold: int = 1_000_000
    """when determining bins for the final partitioning, the maximum number 
    of rows for a single resulting pixel. we may combine hierarchically until 
    we near the ``pixel_threshold``"""
    drop_empty_siblings: bool = False
    """when determining bins for the final partitioning, should we keep result pixels
    at a higher order (smaller area) if the 3 sibling pixels are empty. setting this to 
    False will result in the same number of result pixels, but they may differ in Norder"""
    mapping_healpix_order: int = -1
    """healpix order to use when mapping. will be
    ``highest_healpix_order`` unless a positive value is provided for
    ``constant_healpix_order``"""
    delete_intermediate_parquet_files: bool = True
    """should we delete the smaller intermediate parquet files generated in the
    splitting stage, once the relevant reducing stage is complete?"""
    delete_resume_log_files: bool = True
    """should we delete task-level done files once each stage is complete?
    if False, we will keep all sub-histograms from the mapping stage, and all
    done marker files at the end of the pipeline."""
    run_stages: List[str] = field(default_factory=list)
    """list of parallel stages to run. options are ['mapping', 'splitting', 'reducing',
    'finishing']. ['planning', 'binning'] stages are not optional.
    this can be used to force the pipeline to stop after an early stage, to allow the
    user to reset the dask client with different resources for different stages of
    the workflow. if not specified, we will run all pipeline stages."""
    debug_stats_only: bool = False
    """do not perform a map reduce and don't create a new
    catalog. generate the partition info"""
    file_reader: InputReader | str | None = None
    """instance of input reader that specifies arguments necessary for reading
    from your input files"""

    def __post_init__(self):
        self._check_arguments()

    def _check_arguments(self):
        """Check existence and consistency of argument values"""
        super()._check_arguments()

        if self.lowest_healpix_order == self.highest_healpix_order:
            self.constant_healpix_order = self.lowest_healpix_order
        if self.constant_healpix_order >= 0:
            check_healpix_order_range(self.constant_healpix_order, "constant_healpix_order")
            self.mapping_healpix_order = self.constant_healpix_order
        else:
            check_healpix_order_range(self.highest_healpix_order, "highest_healpix_order")
            check_healpix_order_range(
                self.lowest_healpix_order, "lowest_healpix_order", upper_bound=self.highest_healpix_order
            )
            if not 100 <= self.pixel_threshold <= 1_000_000_000:
                raise ValueError("pixel_threshold should be between 100 and 1,000,000,000")
            self.mapping_healpix_order = self.highest_healpix_order

        if self.catalog_type not in ("source", "object"):
            raise ValueError("catalog_type should be one of `source` or `object`")

        if self.file_reader is None:
            raise ValueError("file_reader is required")
        if isinstance(self.file_reader, str):
            self.file_reader = get_file_reader(self.file_reader)

        if self.use_healpix_29:
            self.add_healpix_29 = False
            if self.sort_columns:
                raise ValueError("When using _healpix_29 for position, no sort columns should be added")

        # Basic checks complete - make more checks and create directories where necessary
        self.input_paths = find_input_paths(self.input_path, "**/*.*", self.input_file_list)

<<<<<<< HEAD
    def to_table_properties(
        self, total_rows: int, highest_order: int, moc_sky_fraction: float
    ) -> TableProperties:
=======
    def to_table_properties(self, total_rows: int) -> TableProperties:
>>>>>>> 70233c51
        """Catalog-type-specific dataset info."""
        info = {
            "catalog_name": self.output_artifact_name,
            "catalog_type": self.catalog_type,
            "total_rows": total_rows,
<<<<<<< HEAD
=======
            "ra_column": self.ra_column,
            "dec_column": self.dec_column,
        }
        return TableProperties(**info)

    def additional_runtime_provenance_info(self) -> dict:
        file_reader_info = {"type": self.file_reader}
        if isinstance(self.file_reader, InputReader):
            file_reader_info = self.file_reader.provenance_info()
        return {
            "catalog_name": self.output_artifact_name,
            "catalog_type": self.catalog_type,
            "input_path": self.input_path,
            "input_paths": self.input_paths,
            "input_file_list": self.input_file_list,
>>>>>>> 70233c51
            "ra_column": self.ra_column,
            "dec_column": self.dec_column,
            "hats_cols_sort": self.sort_columns,
            "hats_max_rows": self.pixel_threshold,
            "hats_order": highest_order,
            "moc_sky_fraction": f"{moc_sky_fraction:0.5f}",
        } | self.extra_property_dict()
        return TableProperties(**info)


def check_healpix_order_range(order, field_name, lower_bound=0, upper_bound=hipscat_id.SPATIAL_INDEX_ORDER):
    """Helper method to check if the ``order`` is within the range determined by the
    ``lower_bound`` and ``upper_bound``, inclusive.

    Args:
        order (int): healpix order to check
        field_name (str): field name to use in the error message
        lower_bound (int): lower bound of range
        upper_bound (int): upper bound of range
    Raise:
        ValueError: if the order is outside the specified range, or bounds
            are unreasonable.
    """
    if lower_bound < 0:
        raise ValueError("healpix orders must be positive")
    if upper_bound > hipscat_id.SPATIAL_INDEX_ORDER:
        raise ValueError(f"healpix order should be <= {hipscat_id.SPATIAL_INDEX_ORDER}")
    if not lower_bound <= order <= upper_bound:
        raise ValueError(f"{field_name} should be between {lower_bound} and {upper_bound}")<|MERGE_RESOLUTION|>--- conflicted
+++ resolved
@@ -128,36 +128,15 @@
         # Basic checks complete - make more checks and create directories where necessary
         self.input_paths = find_input_paths(self.input_path, "**/*.*", self.input_file_list)
 
-<<<<<<< HEAD
     def to_table_properties(
         self, total_rows: int, highest_order: int, moc_sky_fraction: float
     ) -> TableProperties:
-=======
-    def to_table_properties(self, total_rows: int) -> TableProperties:
->>>>>>> 70233c51
         """Catalog-type-specific dataset info."""
         info = {
             "catalog_name": self.output_artifact_name,
             "catalog_type": self.catalog_type,
             "total_rows": total_rows,
-<<<<<<< HEAD
-=======
-            "ra_column": self.ra_column,
-            "dec_column": self.dec_column,
-        }
-        return TableProperties(**info)
 
-    def additional_runtime_provenance_info(self) -> dict:
-        file_reader_info = {"type": self.file_reader}
-        if isinstance(self.file_reader, InputReader):
-            file_reader_info = self.file_reader.provenance_info()
-        return {
-            "catalog_name": self.output_artifact_name,
-            "catalog_type": self.catalog_type,
-            "input_path": self.input_path,
-            "input_paths": self.input_paths,
-            "input_file_list": self.input_file_list,
->>>>>>> 70233c51
             "ra_column": self.ra_column,
             "dec_column": self.dec_column,
             "hats_cols_sort": self.sort_columns,
