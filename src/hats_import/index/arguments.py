"""Utility to hold all arguments required throughout indexing"""

from __future__ import annotations

from dataclasses import dataclass, field
from pathlib import Path
from typing import List, Optional

from hats.catalog import Catalog, TableProperties
from hats.io.validation import is_valid_catalog
from upath import UPath

from hats_import.runtime_arguments import RuntimeArguments


@dataclass
class IndexArguments(RuntimeArguments):
    """Data class for holding indexing arguments"""

    ## Input
    input_catalog_path: str | Path | UPath | None = None
    input_catalog: Optional[Catalog] = None
    indexing_column: str = ""
    extra_columns: List[str] = field(default_factory=list)

    ## Output
    include_healpix_29: bool = True
    """Include the healpix-based hats spatial index."""
    include_order_pixel: bool = True
    """Include partitioning columns, Norder, Dir, and Npix. You probably want to keep these!"""
    include_radec: bool = False
    """Include the ra/dec coordinates of the row."""
    drop_duplicates: bool = True
    """Should we check for duplicate rows (including new indexing column),
    and remove duplicates before writing to new index catalog?
    If you know that your data will not have duplicates (e.g. an index over
    a unique primary key), set to False to avoid unnecessary work."""

    ## Compute parameters
    compute_partition_size: int = 1_000_000_000
    """partition size used when creating leaf parquet files."""
    division_hints: Optional[List] = None
    """Hints used when splitting up the rows by the new index. If you have
    some prior knowledge about the distribution of your indexing_column, 
    providing it here can speed up calculations dramatically. Note that
    these will NOT necessarily be the divisions that the data is partitioned
    along."""

    def __post_init__(self):
        self._check_arguments()

    def _check_arguments(self):
        super()._check_arguments()
        if not self.input_catalog_path:
            raise ValueError("input_catalog_path is required")
        if not self.indexing_column:
            raise ValueError("indexing_column is required")

        if not self.include_healpix_29 and not self.include_order_pixel:
            raise ValueError("At least one of include_healpix_29 or include_order_pixel must be True")

        if not is_valid_catalog(self.input_catalog_path):
            raise ValueError("input_catalog_path not a valid catalog")
        self.input_catalog = Catalog.read_hats(catalog_path=self.input_catalog_path)
        if self.include_radec:
            catalog_info = self.input_catalog.catalog_info
            self.extra_columns.extend([catalog_info.ra_column, catalog_info.dec_column])
        if len(self.extra_columns) > 0:
            # check that they're in the schema
            schema = self.input_catalog.schema
            missing_fields = [x for x in self.extra_columns if schema.get_field_index(x) == -1]
            if len(missing_fields):
                raise ValueError(f"Some requested columns not in input catalog ({','.join(missing_fields)})")
        # Remove duplicates, preserving order
        extra_columns = []
        for x in self.extra_columns:
            if x not in extra_columns:
                extra_columns.append(x)
        self.extra_columns = extra_columns

        if self.compute_partition_size < 100_000:
            raise ValueError("compute_partition_size must be at least 100_000")

<<<<<<< HEAD
    def to_table_properties(self, total_rows) -> TableProperties:
=======
    def to_table_properties(self, total_rows: int) -> TableProperties:
>>>>>>> 47c348f1
        """Catalog-type-specific dataset info."""
        info = {
            "catalog_name": self.output_artifact_name,
            "total_rows": total_rows,
            "catalog_type": "index",
            "primary_catalog": str(self.input_catalog_path),
            "indexing_column": self.indexing_column,
        }
        if len(self.extra_columns) > 0:
            info["extra_columns"] = self.extra_columns

        return TableProperties(**info)

    def additional_runtime_provenance_info(self) -> dict:
        return {
            "input_catalog_path": self.input_catalog_path,
            "indexing_column": self.indexing_column,
            "extra_columns": self.extra_columns,
            "include_healpix_29": self.include_healpix_29,
            "include_order_pixel": self.include_order_pixel,
            "include_radec": self.include_radec,
        }<|MERGE_RESOLUTION|>--- conflicted
+++ resolved
@@ -81,11 +81,7 @@
         if self.compute_partition_size < 100_000:
             raise ValueError("compute_partition_size must be at least 100_000")
 
-<<<<<<< HEAD
-    def to_table_properties(self, total_rows) -> TableProperties:
-=======
     def to_table_properties(self, total_rows: int) -> TableProperties:
->>>>>>> 47c348f1
         """Catalog-type-specific dataset info."""
         info = {
             "catalog_name": self.output_artifact_name,
