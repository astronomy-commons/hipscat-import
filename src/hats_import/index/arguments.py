"""Utility to hold all arguments required throughout indexing"""

from __future__ import annotations

from dataclasses import dataclass, field
from pathlib import Path
from typing import List, Optional

from hats.catalog import Catalog, TableProperties
from hats.io.validation import is_valid_catalog
from upath import UPath

from hats_import.runtime_arguments import RuntimeArguments


@dataclass
class IndexArguments(RuntimeArguments):
    """Data class for holding indexing arguments"""

    ## Input
    input_catalog_path: str | Path | UPath | None = None
    input_catalog: Optional[Catalog] = None
    indexing_column: str = ""
    extra_columns: List[str] = field(default_factory=list)

    ## Output
    include_healpix_29: bool = True
    """Include the healpix-based hats spatial index."""
    include_order_pixel: bool = True
    """Include partitioning columns, Norder, Dir, and Npix. You probably want to keep these!"""
    include_radec: bool = False
    """Include the ra/dec coordinates of the row."""
    drop_duplicates: bool = True
    """Should we check for duplicate rows (including new indexing column),
    and remove duplicates before writing to new index catalog?
    If you know that your data will not have duplicates (e.g. an index over
    a unique primary key), set to False to avoid unnecessary work."""

    ## Compute parameters
    compute_partition_size: int = 1_000_000_000
    """partition size used when creating leaf parquet files."""
    division_hints: Optional[List] = None
    """Hints used when splitting up the rows by the new index. If you have
    some prior knowledge about the distribution of your indexing_column, 
    providing it here can speed up calculations dramatically. Note that
    these will NOT necessarily be the divisions that the data is partitioned
    along."""

    def __post_init__(self):
        self._check_arguments()

    def _check_arguments(self):
        super()._check_arguments()
        if not self.input_catalog_path:
            raise ValueError("input_catalog_path is required")
        if not self.indexing_column:
            raise ValueError("indexing_column is required")

        if not self.include_healpix_29 and not self.include_order_pixel:
            raise ValueError("At least one of include_healpix_29 or include_order_pixel must be True")

        if not is_valid_catalog(self.input_catalog_path):
            raise ValueError("input_catalog_path not a valid catalog")
        self.input_catalog = Catalog.read_hats(catalog_path=self.input_catalog_path)
        if self.include_radec:
            catalog_info = self.input_catalog.catalog_info
            self.extra_columns.extend([catalog_info.ra_column, catalog_info.dec_column])
        if len(self.extra_columns) > 0:
            # check that they're in the schema
            schema = self.input_catalog.schema
            missing_fields = [x for x in self.extra_columns if schema.get_field_index(x) == -1]
            if len(missing_fields):
                raise ValueError(f"Some requested columns not in input catalog ({','.join(missing_fields)})")
        # Remove duplicates, preserving order
        extra_columns = []
        for x in self.extra_columns:
            if x not in extra_columns:
                extra_columns.append(x)
        self.extra_columns = extra_columns

        if self.compute_partition_size < 100_000:
            raise ValueError("compute_partition_size must be at least 100_000")

<<<<<<< HEAD
    def to_table_properties(self, total_rows) -> TableProperties:
=======
    def to_table_properties(self, total_rows: int) -> TableProperties:
>>>>>>> 70233c51
        """Catalog-type-specific dataset info."""
        info = {
            "catalog_name": self.output_artifact_name,
            "catalog_type": "index",
<<<<<<< HEAD
            "total_rows": total_rows,
            "primary_catalog": str(self.input_catalog_path),
            "indexing_column": self.indexing_column,
            "extra_columns": self.extra_columns,
        } | self.extra_property_dict()
=======
            "primary_catalog": str(self.input_catalog_path),
            "indexing_column": self.indexing_column,
        }
        if len(self.extra_columns) > 0:
            info["extra_columns"] = self.extra_columns

        return TableProperties(**info)
>>>>>>> 70233c51

        return TableProperties(**info)<|MERGE_RESOLUTION|>--- conflicted
+++ resolved
@@ -81,29 +81,15 @@
         if self.compute_partition_size < 100_000:
             raise ValueError("compute_partition_size must be at least 100_000")
 
-<<<<<<< HEAD
-    def to_table_properties(self, total_rows) -> TableProperties:
-=======
     def to_table_properties(self, total_rows: int) -> TableProperties:
->>>>>>> 70233c51
         """Catalog-type-specific dataset info."""
         info = {
             "catalog_name": self.output_artifact_name,
             "catalog_type": "index",
-<<<<<<< HEAD
             "total_rows": total_rows,
             "primary_catalog": str(self.input_catalog_path),
             "indexing_column": self.indexing_column,
             "extra_columns": self.extra_columns,
         } | self.extra_property_dict()
-=======
-            "primary_catalog": str(self.input_catalog_path),
-            "indexing_column": self.indexing_column,
-        }
-        if len(self.extra_columns) > 0:
-            info["extra_columns"] = self.extra_columns
-
-        return TableProperties(**info)
->>>>>>> 70233c51
 
         return TableProperties(**info)